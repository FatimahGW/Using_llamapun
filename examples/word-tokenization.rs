--- conflicted
+++ resolved
@@ -4,25 +4,12 @@
 extern crate gnuplot;
 extern crate time;
 
-<<<<<<< HEAD
-
-use llamapun::dnmlib::*;
-use llamapun::tokenizer::*;
-use libxml::xpath::*;
-use libxml::parser::Parser;
-=======
->>>>>>> 32281c06
 use std::collections::HashMap;
 use time::PreciseTime;
 use libxml::xpath::*;
 use libxml::parser::Parser;
 use gnuplot::*;
 
-<<<<<<< HEAD
-fn main() {
-  let parser = Parser::default();
-  let doc = parser.parse_file("tests/resources/0903.1000.html").unwrap();
-=======
 use llamapun::dnm::*;
 use llamapun::tokenizer::*;
 
@@ -32,17 +19,13 @@
   let arxivid = "0903.1000";
   let doc = parser.parse_file(&("tests/resources/".to_string()+arxivid+".html")).unwrap();
   let end_parse = PreciseTime::now();
->>>>>>> 32281c06
+
   let mut dictionary: HashMap<String, i64> = HashMap::new();
   let mut word_frequencies: HashMap<String, i64> = HashMap::new();
   let mut frequencies: HashMap<i64, i64> = HashMap::new();
   let mut word_index = 0;
 
-<<<<<<< HEAD
-  // We will tokenize each logical paragraph, which are the textual logical units in an article
-=======
   // Setup the xpath selector and global totals counters
->>>>>>> 32281c06
   let xpath_context = Context::new(&doc).unwrap();
   let para_xpath_result = xpath_context.evaluate("//*[contains(@class,'ltx_para')]").unwrap();
   let mut total_words = 0;
